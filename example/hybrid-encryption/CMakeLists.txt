set(CMAKE_C_FLAGS "${CMAKE_C_FLAGS} ${SGX_COMMON_CFLAGS} -fPIC -Wno-attributes")
set(CMAKE_CXX_FLAGS "${CMAKE_CXX_FLAGS} ${CMAKE_C_FLAGS} -std=c++11")

set_directory_properties(PROPERTIES
        ADDITIONAL_MAKE_CLEAN_FILES "Enclave_u.c; Enclave_u.h")

add_custom_command(
        OUTPUT ${CMAKE_CURRENT_SOURCE_DIR}/Enclave_u.c
        COMMAND ${SGX_EDGER8R} --untrusted Enclave.edl
        --search-path ../enclave/ # enclave.edl
        --search-path ${SGX_SDK}/include
        --search-path ${MBEDTLS_SGX_ROOT_DIR}/lib # mbedtls_sgx.edl
        WORKING_DIRECTORY ${CMAKE_CURRENT_SOURCE_DIR}
)

<<<<<<< HEAD
add_executable(enc enc.cpp)

target_include_directories(enc PRIVATE
        /home/fanz/dev/mbedtls-2.4.2/include)
target_link_libraries(enc
        -L/home/fanz/dev/mbedtls-2.4.2/library -lmbedtls -lmbedx509 -lmbedcrypto)

target_include_directories(hybrid-enc PRIVATE
        ${SGXSDK_INCLUDE_DIRS}
        ${MBEDTLS_SGX_ROOT_DIR}/include
)

set(LIB_MBEDTLS_PATH "${MBEDTLS_LIB_DIR}/libmbedtls_sgx_u.a")
=======
add_executable(enc enc.cpp base64.c)
>>>>>>> 2d4352f2

target_link_libraries(enc -lmbedtls -lmbedx509 -lmbedcrypto)

set(LIB_MBEDTLS_PATH "${MBEDTLS_LIB_DIR}/libmbedtls_sgx_u.a")<|MERGE_RESOLUTION|>--- conflicted
+++ resolved
@@ -13,24 +13,7 @@
         WORKING_DIRECTORY ${CMAKE_CURRENT_SOURCE_DIR}
 )
 
-<<<<<<< HEAD
-add_executable(enc enc.cpp)
-
-target_include_directories(enc PRIVATE
-        /home/fanz/dev/mbedtls-2.4.2/include)
-target_link_libraries(enc
-        -L/home/fanz/dev/mbedtls-2.4.2/library -lmbedtls -lmbedx509 -lmbedcrypto)
-
-target_include_directories(hybrid-enc PRIVATE
-        ${SGXSDK_INCLUDE_DIRS}
-        ${MBEDTLS_SGX_ROOT_DIR}/include
-)
-
-set(LIB_MBEDTLS_PATH "${MBEDTLS_LIB_DIR}/libmbedtls_sgx_u.a")
-=======
 add_executable(enc enc.cpp base64.c)
->>>>>>> 2d4352f2
-
 target_link_libraries(enc -lmbedtls -lmbedx509 -lmbedcrypto)
 
 set(LIB_MBEDTLS_PATH "${MBEDTLS_LIB_DIR}/libmbedtls_sgx_u.a")